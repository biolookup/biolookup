--- conflicted
+++ resolved
@@ -5,11 +5,7 @@
 
 [tool.black]
 line-length = 100
-<<<<<<< HEAD
-target-version = ['py36', 'py37', 'py38', 'py39']
-=======
 target-version = ["py38", "py39", "py310"]
->>>>>>> 48eadb8a
 
 [tool.isort]
 profile = "black"
