# Tox (http://tox.testrun.org/) is a tool for running tests
# in multiple virtualenvs. This configuration file will run the
# test suite on all supported python versions. To use it, "pip install tox"
# and then run "tox" from this directory.

[tox]
isolated_build = true
envlist =
    # always keep coverage-clean first
    # coverage-clean
    # code linters/stylers
    lint
    manifest
    pyroma
    flake8
    mypy
    # documentation linters/checkers
    doc8
    docstr-coverage
    docs
    # the actual tests
    py
    # always keep coverage-report last
    # coverage-report

[testenv]
# Runs on the "tests" directory by default, or passes the positional
# arguments from `tox -e py <posargs_1> ... <posargs_n>
commands = coverage run -p -m pytest --durations=20 {posargs:tests}
extras =
    # See the [options.extras_require] entry in setup.cfg for "tests"
    tests

[testenv:coverage-clean]
deps = coverage
skip_install = true
commands = coverage erase

[testenv:lint]
deps =
    black
    isort
skip_install = true
commands =
<<<<<<< HEAD
    black src/biolookup/ tests/ setup.py
    isort .
=======
    black src/biolookup/ tests/
    isort src/biolookup/ tests/
>>>>>>> 48eadb8a
description = Run black.

[testenv:manifest]
deps = check-manifest
skip_install = true
commands = check-manifest
description = Check that the MANIFEST.in is written properly and give feedback on how to fix it.

[testenv:flake8]
skip_install = true
deps =
    flake8
    flake8-black
    flake8-bandit
    flake8-colors
    flake8-docstrings
    flake8-isort
    flake8-bugbear
    pep8-naming
    pydocstyle
    darglint
commands =
    flake8 src/biolookup/ tests/
description = Run the flake8 tool with several plugins (bandit, docstrings, import order, pep8 naming). See https://cthoyt.com/2020/04/25/how-to-code-with-me-flake8.html for more information.

[testenv:pyroma]
deps =
    pygments
    pyroma
skip_install = true
commands = pyroma --min=10 .
description = Run the pyroma tool to check the package friendliness of the project.

[testenv:mypy]
deps = mypy
skip_install = true
commands = mypy --install-types --non-interactive --ignore-missing-imports src/biolookup/
description = Run the mypy tool to check static typing on the project.

[testenv:doc8]
skip_install = true
deps =
    sphinx
    doc8
commands =
    doc8 docs/source/
description = Run the doc8 tool to check the style of the RST files in the project docs.

[testenv:docstr-coverage]
skip_install = true
deps =
    docstr-coverage
commands =
    docstr-coverage src/biolookup/ tests/ --skip-private --skip-magic
description = Run the docstr-coverage tool to check documentation coverage

[testenv:docs]
extras =
    docs
commands =
    python -m sphinx -W -b {posargs:html} -d docs/build/doctrees docs/source docs/build/{posargs:html}

[testenv:docs-test]
changedir = docs
extras =
    docs
commands =
    mkdir -p {envtmpdir}
    cp -r source {envtmpdir}/source
    sphinx-build -W -b html -d {envtmpdir}/build/doctrees {envtmpdir}/source {envtmpdir}/build/html
    sphinx-build -W -b coverage -d {envtmpdir}/build/doctrees {envtmpdir}/source {envtmpdir}/build/coverage
    cat {envtmpdir}/build/coverage/c.txt
    cat {envtmpdir}/build/coverage/python.txt

[testenv:coverage-report]
deps = coverage
skip_install = true
commands =
    coverage combine
    coverage report

####################
# Deployment tools #
####################

[testenv:bumpversion]
commands = bump2version {posargs}
skip_install = true
passenv = HOME
deps =
    bump2version

[testenv:bumpversion-release]
commands = bump2version release --tag
skip_install = true
passenv = HOME
deps =
    bump2version

[testenv:build]
skip_install = true
deps =
    wheel
    build
commands =
    python -m build --sdist --wheel --no-isolation

[testenv:release]
skip_install = true
passenv =
    TWINE_USERNAME
    TWINE_PASSWORD
deps =
    {[testenv:build]deps}
    twine >= 1.5.0
commands =
    {[testenv:build]commands}
    twine upload --non-interactive --skip-existing dist/*

[testenv:finish]
skip_install = true
passenv =
    HOME
    TWINE_USERNAME
    TWINE_PASSWORD
deps =
    {[testenv:release]deps}
    bump2version
commands =
    bump2version release --tag
    {[testenv:release]commands}
    git push --tags
    bump2version patch
    git push
whitelist_externals =
    /usr/bin/git<|MERGE_RESOLUTION|>--- conflicted
+++ resolved
@@ -42,13 +42,8 @@
     isort
 skip_install = true
 commands =
-<<<<<<< HEAD
-    black src/biolookup/ tests/ setup.py
-    isort .
-=======
     black src/biolookup/ tests/
     isort src/biolookup/ tests/
->>>>>>> 48eadb8a
 description = Run black.
 
 [testenv:manifest]
